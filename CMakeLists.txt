# Copyright (C) 2015 Adam Schubert <adam.schubert@sg1-game.net>
# Copyright 2016 Martin Pool
#
# This program is free software; you can redistribute it and/or modify
# it under the terms of the GNU Lesser General Public License as published by
# the Free Software Foundation; either version 2.1 of the License, or
# (at your option) any later version.
#
# This program is distributed in the hope that it will be useful,
# but WITHOUT ANY WARRANTY; without even the implied warranty of
# MERCHANTABILITY or FITNESS FOR A PARTICULAR PURPOSE.  See the
# GNU Lesser General Public License for more details.
#
# You should have received a copy of the GNU Lesser General Public License
# along with this program; if not, write to the Free Software
# Foundation, Inc., 675 Mass Ave, Cambridge, MA 02139, USA.


project(librsync)
cmake_minimum_required(VERSION 2.6)

INCLUDE(CMakeDependentOption)

set(LIBRSYNC_MAJOR_VERSION 2)
set(LIBRSYNC_MINOR_VERSION 0)
set(LIBRSYNC_PATCH_VERSION 1)

set(LIBRSYNC_VERSION
  ${LIBRSYNC_MAJOR_VERSION}.${LIBRSYNC_MINOR_VERSION}.${LIBRSYNC_PATCH_VERSION})

set(CMAKE_MODULE_PATH "${CMAKE_CURRENT_SOURCE_DIR}/cmake")

if (NOT CMAKE_SYSTEM_PROCESSOR)
	message(FATAL_ERROR "No target CPU architecture set")
endif()

if (NOT CMAKE_SYSTEM_NAME)
	message(FATAL_ERROR "No target OS set")
endif()

set(DO_RS_TRACE 0)
option(ENABLE_TRACE "Compile in detailed trace messages" OFF)
if (ENABLE_TRACE)
    set(DO_RS_TRACE 1)
endif (ENABLE_TRACE)
message(STATUS "DO_RS_TRACE=${DO_RS_TRACE}")

# Add an option to include compression support
option(ENABLE_COMPRESSION "Whether or not to build with compression support" OFF)
# TODO: Remove this warning when compression is implemented.
#       Consider turning compression ON by default.
if (ENABLE_COMPRESSION)
    message(WARNING "Compression support is not functional. See issue #8.")
endif (ENABLE_COMPRESSION)

include ( CheckIncludeFiles )
check_include_files ( alloca.h HAVE_ALLOCA_H )
check_include_files ( dlfcn.h HAVE_DLFCN_H )
check_include_files ( inttypes.h HAVE_INTTYPES_H )
check_include_files ( memory.h HAVE_MEMORY_H )
check_include_files ( stdint.h HAVE_STDINT_H )
check_include_files ( stdlib.h HAVE_STDLIB_H )
check_include_files ( strings.h HAVE_STRINGS_H )
check_include_files ( string.h HAVE_STRING_H )
check_include_files ( sys/stat.h HAVE_SYS_STAT_H )
check_include_files ( sys/types.h HAVE_SYS_TYPES_H )
check_include_files ( unistd.h HAVE_UNISTD_H )
check_include_files ( bzlib.h HAVE_BZLIB_H )
check_include_files ( fcntl.h HAVE_FCNTL_H )
check_include_files ( malloc.h HAVE_MALLOC_H )
check_include_files ( mcheck.h HAVE_MCHECK_H )
check_include_files ( sys/file.h HAVE_SYS_FILE_H )
check_include_files ( zlib.h HAVE_ZLIB_H )

#Temporary configuration
set ( STDC_HEADERS 1 )
set ( HAVE_PROGRAM_INVOCATION_NAME 0)

# Remove compression support if not needed
if (NOT ENABLE_COMPRESSION)
  SET(HAVE_BZLIB_H 0)
  SET(HAVE_ZLIB_H 0)
endif (NOT ENABLE_COMPRESSION)


include ( CheckFunctionExists )
check_function_exists ( alloca HAVE_ALLOCA )
check_function_exists ( fseeko HAVE_FSEEKO )
check_function_exists ( fseeko64 HAVE_FSEEKO64 )
check_function_exists ( _fseeki64 HAVE__FSEEKI64 )
check_function_exists ( fstat64 HAVE_FSTAT64 )
check_function_exists ( _fstati64 HAVE__FSTATI64 )
check_function_exists ( fileno HAVE_FILENO )
check_function_exists ( _fileno HAVE__FILENO )
check_function_exists ( memmove HAVE_MEMMOVE )
check_function_exists ( memset HAVE_MEMSET )
check_function_exists ( strchr HAVE_STRCHR )
check_function_exists ( strerror HAVE_STRERROR )

include(CheckTypeSize)
check_type_size ( "long" SIZEOF_LONG )
check_type_size ( "long long" SIZEOF_LONG_LONG )
check_type_size ( "off_t" SIZEOF_OFF_T )
check_type_size ( "off64_t" SIZEOF_OFF64_T )
check_type_size ( "size_t" SIZEOF_SIZE_T )
check_type_size ( "unsigned int" SIZEOF_UNSIGNED_INT )
check_type_size ( "unsigned long" SIZEOF_UNSIGNED_LONG )
check_type_size ( "unsigned short" SIZEOF_UNSIGNED_SHORT )

# Check for printf "%zu" size_t formating support.
include(CheckCSourceRuns)
check_c_source_runs("#include <stdio.h>\nint main(){char o[8];sprintf(o, \"%zu\", (size_t)7);return o[0] != '7';}" HAVE_PRINTF_Z)

include (TestBigEndian)
TEST_BIG_ENDIAN(WORDS_BIGENDIAN)
if (WORDS_BIGENDIAN)
  message(STATUS "System is big-endian.")
else (WORDS_BIGENDIAN)
  message(STATUS "System is little-endian.")
endif (WORDS_BIGENDIAN)

# OS X
if(APPLE)
  set(CMAKE_MACOSX_RPATH ON)
  set(CMAKE_SKIP_BUILD_RPATH FALSE)
  set(CMAKE_BUILD_WITH_INSTALL_RPATH FALSE)
  set(CMAKE_INSTALL_RPATH "${CMAKE_INSTALL_PREFIX}/lib")
  set(CMAKE_INSTALL_RPATH_USE_LINK_PATH TRUE)
  list(FIND CMAKE_PLATFORM_IMPLICIT_LINK_DIRECTORIES "${CMAKE_INSTALL_PREFIX}/lib" isSystemDir)
  if("${isSystemDir}" STREQUAL "-1")
    set(CMAKE_INSTALL_RPATH "${CMAKE_INSTALL_PREFIX}/lib")
  endif()
endif()

if (CMAKE_C_COMPILER_ID MATCHES "(Clang|Gnu|GNU)")
  # TODO: Set for MSVC and other compilers.
  # TODO: Set -Werror when the build is clean.

  set(CMAKE_C_FLAGS "${CMAKE_C_FLAGS} -Wall")
endif()

site_name(BUILD_HOSTNAME)

message (STATUS "PROJECT_NAME  = ${PROJECT_NAME}")
message (STATUS "BUILD_HOSTNAME = ${BUILD_HOSTNAME}")
message (STATUS "CMAKE_SYSTEM = ${CMAKE_SYSTEM}")

# Find POPT
find_package(POPT)
if (POPT_FOUND)
  include_directories(${POPT_INCLUDE_DIRS})
endif (POPT_FOUND)

# Add an option to exclude rdiff executable from build
# This is useful, because it allows to remove POPT dependency if a user is interested only in the
# rsync library itself and not in the rdiff executable
cmake_dependent_option(BUILD_RDIFF "Whether or not to build rdiff executable" ON "POPT_FOUND" OFF)

# Find BZIP
find_package (BZip2)
if (BZIP2_FOUND)
  message (STATUS "Found components for BZIP2")
  message (STATUS "BZIP2_INCLUDE_DIR  = ${BZIP2_INCLUDE_DIR}")
  message (STATUS "BZIP2_LIBRARIES = ${BZIP2_LIBRARIES}")
  include_directories(${BZIP2_INCLUDE_DIR})
endif (BZIP2_FOUND)

# Find Perl
find_package (Perl REQUIRED)
if (PERL_FOUND)
  message (STATUS "PERL_EXECUTABLE  = ${PERL_EXECUTABLE}")
endif (PERL_FOUND)

# Find ZLIB
find_package (ZLIB)
if (ZLIB_FOUND)
  message (STATUS "Found components for ZLIB")
  message (STATUS "ZLIB_INCLUDE_DIRS  = ${ZLIB_INCLUDE_DIRS}")
  message (STATUS "ZLIB_LIBRARIES = ${ZLIB_LIBRARIES}")
  include_directories(${ZLIB_INCLUDE_DIRS})
endif (ZLIB_FOUND)

# Find libb2
find_package(libb2)
if (LIBB2_FOUND)
  message (STATUS "Found components for libb2")
  message (STATUS "LIBB2_INCLUDE_DIRS  = ${LIBB2_INCLUDE_DIRS}")
  message (STATUS "LIBB2_LIBRARIES = ${LIBB2_LIBRARIES}")
endif (LIBB2_FOUND)

# Add an option to use LIBB2 if found. It defaults to off because the
# reference implementation is currently faster.
cmake_dependent_option(USE_LIBB2 "Use the libb2 blake2 implementation." OFF "LIBB2_FOUND" OFF)

# Doxygen doc generator
find_package(Doxygen)
if(DOXYGEN_FOUND)
    configure_file(${CMAKE_CURRENT_SOURCE_DIR}/doc/Doxyfile.in ${CMAKE_CURRENT_BINARY_DIR}/doc/Doxyfile @ONLY)
    add_custom_target(doc
        ${DOXYGEN_EXECUTABLE} ${CMAKE_CURRENT_BINARY_DIR}/doc/Doxyfile
        WORKING_DIRECTORY ${CMAKE_CURRENT_BINARY_DIR}
        COMMENT "Generating API documentation with Doxygen" VERBATIM
    )
endif(DOXYGEN_FOUND)

<<<<<<< HEAD
# Code tidy target to reformat code with indent.
file(GLOB tidy_SRCS src/*.[ch])
# Exclude blake2 sources to preserve upstream formatting.
file(GLOB blake2_SRCS src/blake2*.[ch])
list(REMOVE_ITEM tidy_SRCS ${blake2_SRCS})
set(TYPE_RE "(\\w+_t)")
set(CAST_RE "(\\(${TYPE_RE}( \\*+)?\\))")
add_custom_target(tidy
    COMMENT "Reformatting all source files to preferred coding style."
    # Note indent requires all userdefined types to be specified with '-T <type>' args to
    # format them correctly. Rather than do that, we just postprocess with sed.
    #
    # Linux format with no tabs, indent 4, format column1 comments.
    COMMAND indent -linux -nut -i4 -fc1 -T FILE -T Rollsum ${tidy_SRCS}
    # Remove space between * or & and identifier after userdefined types.
    COMMAND sed -r -i "s:((${TYPE_RE}|${CAST_RE}) (&|\\*+)) :\\1:g" ${tidy_SRCS}
    # Remove space after type cast for userdefined types like indent -ncs.
    COMMAND sed -r -i "s:(${CAST_RE}) :\\1:g" ${tidy_SRCS}
    VERBATIM
)
=======
if (USE_LIBB2)
  message (STATUS "Using libb2 blake2 implementation.")
  include_directories(${LIBB2_INCLUDE_DIRS})
  set(blake2_LIBS ${LIBB2_LIBRARIES})
else (USE_LIBB2)
  message (STATUS "Using included blake2 implementation.")
  include_directories(${CMAKE_CURRENT_SOURCE_DIR}/src/blake2)
  set(blake2_SRCS src/blake2/blake2b-ref.c)
endif (USE_LIBB2)

>>>>>>> 47fb04f6

# Generate prototab.c/h
file(MAKE_DIRECTORY ${CMAKE_CURRENT_BINARY_DIR}/src)
execute_process(COMMAND ${PERL_EXECUTABLE} "${CMAKE_CURRENT_SOURCE_DIR}/src/mkprototab.pl" "${CMAKE_CURRENT_BINARY_DIR}/src/prototab.c" "${CMAKE_CURRENT_BINARY_DIR}/src/prototab.h")

# Testing

add_executable(isprefix_test
    tests/isprefix_test.c src/isprefix.c)

add_test(NAME isprefix_test COMMAND isprefix_test)

add_executable(rollsum_test
    tests/rollsum_test.c src/rollsum.c)
add_test(NAME rollsum_test COMMAND rollsum_test)

add_executable(hashtable_test
    tests/hashtable_test.c src/hashtable.c)
add_test(NAME hashtable_test COMMAND hashtable_test)

add_executable(sumset_test
    tests/sumset_test.c src/sumset.c src/util.c src/trace.c src/hex.c
    src/checksum.c src/rollsum.c src/mdfour.c src/hashtable.c ${blake2_SRCS})
target_link_libraries(sumset_test ${blake2_LIBS})
add_test(NAME sumset_test COMMAND sumset_test)

# Disable rdiff specific tests
if (BUILD_RDIFF)
    add_test(NAME rdiff_bad_option
             COMMAND rdiff_bad_option.sh ${CMAKE_CURRENT_BINARY_DIR}
             WORKING_DIRECTORY ${CMAKE_CURRENT_SOURCE_DIR}/tests)

    add_test(NAME Help COMMAND help.test ${CMAKE_CURRENT_BINARY_DIR} WORKING_DIRECTORY ${CMAKE_CURRENT_SOURCE_DIR}/tests)

    add_test(NAME Mutate COMMAND mutate.test ${CMAKE_CURRENT_BINARY_DIR} WORKING_DIRECTORY ${CMAKE_CURRENT_SOURCE_DIR}/tests)
    add_test(NAME Signature COMMAND signature.test ${CMAKE_CURRENT_BINARY_DIR} WORKING_DIRECTORY ${CMAKE_CURRENT_SOURCE_DIR}/tests)
    add_test(NAME Sources COMMAND sources.test ${CMAKE_CURRENT_BINARY_DIR} WORKING_DIRECTORY ${CMAKE_CURRENT_SOURCE_DIR}/tests)
    add_test(NAME Triple COMMAND triple.test ${CMAKE_CURRENT_BINARY_DIR} WORKING_DIRECTORY ${CMAKE_CURRENT_SOURCE_DIR}/tests)
    add_test(NAME Delta COMMAND delta.test ${CMAKE_CURRENT_BINARY_DIR} WORKING_DIRECTORY ${CMAKE_CURRENT_SOURCE_DIR}/tests)
    add_test(NAME Changes COMMAND changes.test ${CMAKE_CURRENT_BINARY_DIR} WORKING_DIRECTORY ${CMAKE_CURRENT_SOURCE_DIR}/tests)
endif (BUILD_RDIFF)


# `make check` that will build everything and then run the tests.
# See https://cmake.org/Wiki/CMakeEmulateMakeCheck and
# https://github.com/librsync/librsync/issues/49
if (BUILD_RDIFF)
  set(LAST_TARGET rdiff)
else (BUILD_RDIFF)
  set(LAST_TARGET rsync)
endif (BUILD_RDIFF)
add_custom_target(check COMMAND ${CMAKE_CTEST_COMMAND})
add_dependencies(check ${LAST_TARGET} isprefix_test rollsum_test hashtable_test sumset_test)


enable_testing()

# Create conf files
configure_file(${CMAKE_CURRENT_SOURCE_DIR}/src/config.h.cmake ${CMAKE_CURRENT_BINARY_DIR}/src/config.h)

# We need to be able to #include "file" from a few places,
# * The original source dir
# * The generated source dir
include_directories(${CMAKE_CURRENT_BINARY_DIR}/src)
include_directories(${CMAKE_CURRENT_SOURCE_DIR}/src)


########### next target ###############

# Only list the .c files that need to be compiled
# (Don't list .h files)

set(rsync_LIB_SRCS
    # This was generated
    ${CMAKE_CURRENT_BINARY_DIR}/src/prototab.c
    src/base64.c
    src/buf.c
    src/checksum.c
    src/command.c
    src/delta.c
    src/emit.c
    src/fileutil.c
    src/hashtable.c
    src/hex.c
    src/job.c
    src/mdfour.c
    src/mksum.c
    src/msg.c
    src/netint.c
    src/patch.c
    src/readsums.c
    src/rollsum.c
    src/scoop.c
    src/stats.c
    src/stream.c
    src/sumset.c
    src/trace.c
    src/tube.c
    src/util.c
    src/version.c
    src/whole.c
    ${blake2_SRCS})

add_library(rsync SHARED ${rsync_LIB_SRCS})
target_link_libraries(rsync ${blake2_LIBS})

# Optionally link zlib and bzip2 if
# - compression is enabled
# - and libraries are found
if (ENABLE_COMPRESSION)
  if (ZLIB_FOUND AND BZIP2_FOUND)
    target_link_libraries(rsync ${ZLIB_LIBRARIES} ${BZIP2_LIBRARIES})
  else (ZLIB_FOUND AND BZIP2_FOUND)
    message (WARNING "zlib and bzip2 librares are required to enable compression")
  endif (ZLIB_FOUND AND BZIP2_FOUND)
endif (ENABLE_COMPRESSION)

set_target_properties(rsync PROPERTIES VERSION ${LIBRSYNC_VERSION}
        SOVERSION ${LIBRSYNC_MAJOR_VERSION})
install(TARGETS rsync ${INSTALL_TARGETS_DEFAULT_ARGS} DESTINATION lib)


########### next target ###############

if (BUILD_RDIFF)
  set(rdiff_SRCS
      src/rdiff.c
      src/isprefix.c)

  add_executable(rdiff ${rdiff_SRCS})
  if (POPT_FOUND)
    target_link_libraries(rdiff rsync ${POPT_LIBRARIES})
  else (POPT_FOUND)
    message (WARNING "Popt library is required for rdiff target")
  endif (POPT_FOUND)

  install(TARGETS rdiff ${INSTALL_TARGETS_DEFAULT_ARGS} DESTINATION bin)
endif (BUILD_RDIFF)


########### install files ###############

install(FILES
        src/librsync.h
        DESTINATION include)

message (STATUS "CMAKE_C_FLAGS  = ${CMAKE_C_FLAGS}")

# vim: shiftwidth=4 expandtab<|MERGE_RESOLUTION|>--- conflicted
+++ resolved
@@ -203,7 +203,16 @@
     )
 endif(DOXYGEN_FOUND)
 
-<<<<<<< HEAD
+if (USE_LIBB2)
+  message (STATUS "Using libb2 blake2 implementation.")
+  include_directories(${LIBB2_INCLUDE_DIRS})
+  set(blake2_LIBS ${LIBB2_LIBRARIES})
+else (USE_LIBB2)
+  message (STATUS "Using included blake2 implementation.")
+  include_directories(${CMAKE_CURRENT_SOURCE_DIR}/src/blake2)
+  set(blake2_SRCS src/blake2/blake2b-ref.c)
+endif (USE_LIBB2)
+
 # Code tidy target to reformat code with indent.
 file(GLOB tidy_SRCS src/*.[ch])
 # Exclude blake2 sources to preserve upstream formatting.
@@ -224,18 +233,6 @@
     COMMAND sed -r -i "s:(${CAST_RE}) :\\1:g" ${tidy_SRCS}
     VERBATIM
 )
-=======
-if (USE_LIBB2)
-  message (STATUS "Using libb2 blake2 implementation.")
-  include_directories(${LIBB2_INCLUDE_DIRS})
-  set(blake2_LIBS ${LIBB2_LIBRARIES})
-else (USE_LIBB2)
-  message (STATUS "Using included blake2 implementation.")
-  include_directories(${CMAKE_CURRENT_SOURCE_DIR}/src/blake2)
-  set(blake2_SRCS src/blake2/blake2b-ref.c)
-endif (USE_LIBB2)
-
->>>>>>> 47fb04f6
 
 # Generate prototab.c/h
 file(MAKE_DIRECTORY ${CMAKE_CURRENT_BINARY_DIR}/src)
