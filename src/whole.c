--- conflicted
+++ resolved
@@ -106,17 +106,12 @@
     rs_result       r;
     rs_long_t       old_fsize = 0;
 
-<<<<<<< HEAD
     rs_get_filesize(old_file, &old_fsize);
     if ((r = rs_sig_args(old_fsize, &sig_magic, &block_len, &strong_len)) != RS_DONE)
 	return r;
     job = rs_sig_begin(block_len, strong_len, sig_magic);
-    r = rs_whole_run(job, old_file, sig_file);
-=======
-    job = rs_sig_begin(new_block_len, strong_len, sig_magic);
     /* Size inbuf for 4 blocks, outbuf for header + 4 blocksums. */
     r = rs_whole_run(job, old_file, sig_file, 4 * new_block_len, 12 + 4*(4 + strong_len));
->>>>>>> 84659048
     if (stats)
         memcpy(stats, &job->stats, sizeof *stats);
     rs_job_free(job);
@@ -168,14 +163,8 @@
     rs_result           r;
 
     job = rs_patch_begin(rs_file_copy_cb, basis_file);
-<<<<<<< HEAD
-
-    r = rs_whole_run(job, delta_file, new_file);
-
-=======
     /* Default size inbuf and outbuf 64K. */
     r = rs_whole_run(job, delta_file, new_file, 64*1024, 64*1024);
->>>>>>> 84659048
     if (stats)
         memcpy(stats, &job->stats, sizeof *stats);
     rs_job_free(job);
