--- conflicted
+++ resolved
@@ -1,20 +1,20 @@
 /*= -*- c-basic-offset: 4; indent-tabs-mode: nil; -*-
  *
  * librsync -- library for network deltas
- * 
+ *
  * Copyright (C) 1999, 2000, 2001 by Martin Pool <mbp@sourcefrog.net>
  * Copyright (C) 1999 by Andrew Tridgell <tridge@samba.org>
- * 
+ *
  * This program is free software; you can redistribute it and/or
  * modify it under the terms of the GNU Lesser General Public License
  * as published by the Free Software Foundation; either version 2.1 of
  * the License, or (at your option) any later version.
- * 
+ *
  * This program is distributed in the hope that it will be useful, but
  * WITHOUT ANY WARRANTY; without even the implied warranty of
  * MERCHANTABILITY or FITNESS FOR A PARTICULAR PURPOSE.  See the GNU
  * Lesser General Public License for more details.
- * 
+ *
  * You should have received a copy of the GNU Lesser General Public
  * License along with this program; if not, write to the Free Software
  * Foundation, Inc., 675 Mass Ave, Cambridge, MA 02139, USA.
@@ -26,15 +26,9 @@
 
 void rs_bzero(void *buf, size_t size);
 
-<<<<<<< HEAD
 int rs_long_ln2(rs_long_t v);
 int rs_long_sqrt(rs_long_t v);
 
-void rs_get_filesize(FILE *f, rs_long_t *size);
-
-
-=======
->>>>>>> 52070946
 /*
  * Allocate and zero-fill an instance of TYPE.
  */
